//! Given a prompt, the model will return one or more predicted completions,
//! and can also return the probabilities of alternative tokens at each position.

use derive_getters::Getters;
<<<<<<< HEAD
use serde::{Deserialize, Serialize};
use std::{collections::HashMap, default, hash::Hash};
use serde_json::json;
=======
use serde::Deserialize;
>>>>>>> 63307d92

use crate::{api_resources::model::Model, client::Client, Result};

/// TMP
<<<<<<< HEAD
#[derive(Debug, Getters, Serialize)]
pub struct CompletionParam {
    /// TODO: make a link to the models::list_models function
    /// ID of the model to use. You can use the List models API to see all of your available models.
    model: String,

    /// The prompt(s) to generate completions for, encoded as a string.
    pub prompt: String,
=======
#[derive(Debug, Getters)]
pub struct CompletionParam {
    /// TODO: make a link to the models::list_models function
    /// ID of the model to use. You can use the List models API to see all of your available models.
    pub model: Model,

    /// The prompt(s) to generate completions for, encoded as a string.
    pub prompt: Option<String>,
>>>>>>> 63307d92

    /// The suffix that comes after a completion of inserted text.
    pub suffix: Option<String>,

    /// The maximum number of tokens to generate in the completion.
    ///
    /// The token count of your prompt plus `max_tokens` cannot exceed the model's context length.
    /// Most models have a context length of 2048 tokens (except for the newest models, which support 4096).
<<<<<<< HEAD
    pub max_tokens: u16,
=======
    pub max_tokens: Option<u16>,
>>>>>>> 63307d92

    /// Higher values means the model will take more risks.
    ///
    /// Try 0.9 for more creative applications, and 0 (argmax sampling) for ones with a well-defined answer.
<<<<<<< HEAD
    pub temperature: f32,

    /// An alternative to sampling with temperature, called nucleus sampling, where the model considers the results of the tokens with top_p probability mass.
    /// So 0.1 means only the tokens comprising the top 10% probability mass are considered.
    ///
    /// It's generally recommended to alter this or `temperature` but not both.
    pub top_p: f32,

    /// How many completions to generate for each prompt.
    ///
    /// Note: Because this parameter generates many completions, it can quickly consume your token quota.
    /// Use carefully and ensure that you have reasonable settings for `max_tokens` and `stop`.
    pub n: u32,

    // TODO add stream
    // Whether to stream back partial progress.
    // pub stream: Option<bool>,

    /// Include the log probabilities on the `logprobs` most likely tokens, as well the chosen tokens.
    pub logprobs: Option<f32>,

    /// Echo back the prompt in addition to the completion
    pub echo: bool,

    /// Up to 4 sequences where the API will stop generating further tokens.
    ///
    /// The returned text will not contain the stop sequence.
    pub stop: Option<String>,

    /// Number between -2.0 and 2.0.
    ///
    /// Positive values penalize new tokens based on whether they appear in the text so far, increasing the model's likelihood to talk about new topics.
    pub presence_penalty: f32,

    /// Number between -2.0 and 2.0.
    ///
    /// Positive values penalize new tokens based on their existing frequency in the text so far, decreasing the model's likelihood to repeat the same line verbatim.
    pub frequency_penalty: f32,

    /// Generates best_of completions server-side and returns the "best" (the one with the highest log probability per token).
    ///
    /// Results cannot be streamed.
    pub best_of: u16,

    /// Modify the likelihood of specified tokens appearing in the completion.
    pub logit_bias: HashMap<String, i8>,

    /// A unique identifier representing your end-user, which can help OpenAI to monitor and detect abuse.
    pub user: String,
}

#[derive(Debug, Deserialize)]
pub struct ErrorResp {
    message: Option<String>,
    //typee: Option<String>,
    param: Option<String>,
    code: Option<i32>,
}


impl Default for CompletionParam {
    fn default() -> Self {
        Self {
            model: Model::None.to_string(),
            prompt: "<|endoftext|>".to_string(),
            suffix: None,
            max_tokens: 16,
            temperature: 1.0,
            top_p: 1.0,
            n: 1,
            logprobs: None,
            echo: false,
            stop: None,
            presence_penalty: 0.0,
            frequency_penalty: 0.0,
            best_of: 1,
            logit_bias: HashMap::<String, i8>::new(),
            user: String::new(),
        }
    }
}

impl CompletionParam {
    pub fn new(
    ) -> Self {
        Self::default()
    }

    pub fn add_model(mut self, model: Model) -> Self {
        self.model = model.to_string();

        self
    }

    pub fn add_prompt(mut self, prompt: String) -> Self {
        self.prompt = prompt;

        self
    }

    pub fn add_suffix(mut self, suffix: Option<String>) -> Self {
        self.suffix = suffix;

        self
    }

    pub fn add_maxtokens(mut self, max_tokens: u16) -> Self {
        self.max_tokens = max_tokens;

        self
    }

    pub fn add_temperature(mut self, temperature: f32) -> Self {
        self.temperature = temperature;

        self
    }

    pub fn add_top_p(mut self, top_p: f32) -> Self {
        self.top_p = top_p;

        self
    }

    pub fn add_n(mut self, n: u32) -> Self {
        self.n = n;

        self
    }

    pub fn add_logprobs(mut self, logprobs: Option<f32>) -> Self {
        self.logprobs = logprobs;

        self
    }

    pub fn add_echo(mut self, echo: bool) -> Self {
        self.echo = echo;

        self
    }

    pub fn add_stop(mut self, stop: Option<String>) -> Self {
        self.stop = stop;

        self
    }

    pub fn add_presence_penalty(mut self, presence_penalty: f32) -> Self {
        self.presence_penalty = presence_penalty;

        self
    }

    pub fn add_frequency_penalty(mut self, frequency_penalty: f32) -> Self {
        self.frequency_penalty = frequency_penalty;

        self
    }

    pub fn add_best_of(mut self, best_of: u16) -> Self {
        self.best_of = best_of;

        self
    }

    pub fn add_logit_bias(mut self, logit_bias: HashMap<String,i8>) -> Self {
        self.logit_bias = logit_bias;

        self
    }

    pub fn add_user(mut self, user: String) -> Self {
        self.user = user;

        self
    }

}

#[derive(Debug, Getters, Deserialize)]
pub struct CompletionResp {
    id: Option<String>,
    object: Option<String>,
    created: Option<u64>,
    model: Option<String>,
    choices: Option<Vec<Choices>>,
    usage: Option<TokenUsage>,
    error: Option<ErrorResp>,
}

#[derive(Debug, Getters, Deserialize)]
pub struct Choices {
    text: String,
    index: u32,
    logprobs: Option<bool>,
    finish_reason: String,
}

#[derive(Debug, Getters, Deserialize)]
pub struct TokenUsage {
    prompt_tokens: u32,
    completion_tokens: u32,
    total_tokens: u32,
}

/// Creates a completion for the provided prompt and parameters
///
/// Example:
/// ```rust
/// use std::env;
/// use openai_rs::{
///     client::Client,
///     config::Config,
///     api_resources::{
///         model::Model,
///         completion::{
///             create_completion,
///             CompletionParam,
///             CompletionResp,
///         }
///     }
/// };
///
/// #[tokio::main]
/// async fn main() -> Result<(), Box<dyn std::error::Error>> {
///     let config = Config::new(env::var("OPENAI_API_KEY")?);
///     let client = Client::new(&config);
///
///     let param = CompletionParam::new()
///         .add_model(Model::Ada)
///         .add_prompt("sup?".to_string());
///     let resp: CompletionResp = create_completion(&client, param).await?;
///     println!("{:#?}", resp);
///     Ok(())
/// }
/// ```
pub async fn create_completion(client: &Client<'_>, param: CompletionParam) -> Result<CompletionResp> {
    client.create_completion(param).await
}

impl<'a> Client<'a> {
    async fn create_completion(&self, param: CompletionParam) -> Result<CompletionResp> {
        let resp = self
            .post::<CompletionParam, CompletionResp>("/completions".to_string(), Some(param))
            .await?;

        Ok(resp)
    }
}

#[cfg(test)]
mod tests {
    use super::*;
    use crate::{
        config::Config,
        client::Client,
        api_resources::completion::CompletionParam,
    };
    use std::env;

    #[tokio::test(flavor = "multi_thread", worker_threads = 1)]
    async fn test_create_completion() -> std::result::Result<(), Box<dyn std::error::Error>> {
        let config = Config::new(env::var("OPENAI_API_KEY")?);
        let client = Client::new(&config);

        let param = CompletionParam::new()
            .add_model(Model::CurieInstructBeta)
            .add_prompt("Generate a complex and elaborate 'Hello, World' in R.".to_string());

        println!("{:#?}", param);
        let resp = create_completion(&client, param).await?;
        println!("{:#?}", resp);

        //assert_ne!(resp.id(), None);
        Ok(())
    }
=======
    pub temperature: Option<f32>,

    pub top_p: Option<f32>,
}

//impl Default for CompletionParam {
    // fn default() -> Self {
    //    Self { model: Model::None }
    //}
//}


#[cfg(test)]
mod tests {
    
>>>>>>> 63307d92
}<|MERGE_RESOLUTION|>--- conflicted
+++ resolved
@@ -2,18 +2,14 @@
 //! and can also return the probabilities of alternative tokens at each position.
 
 use derive_getters::Getters;
-<<<<<<< HEAD
 use serde::{Deserialize, Serialize};
 use std::{collections::HashMap, default, hash::Hash};
 use serde_json::json;
-=======
-use serde::Deserialize;
->>>>>>> 63307d92
+
 
 use crate::{api_resources::model::Model, client::Client, Result};
 
 /// TMP
-<<<<<<< HEAD
 #[derive(Debug, Getters, Serialize)]
 pub struct CompletionParam {
     /// TODO: make a link to the models::list_models function
@@ -22,16 +18,7 @@
 
     /// The prompt(s) to generate completions for, encoded as a string.
     pub prompt: String,
-=======
-#[derive(Debug, Getters)]
-pub struct CompletionParam {
-    /// TODO: make a link to the models::list_models function
-    /// ID of the model to use. You can use the List models API to see all of your available models.
-    pub model: Model,
-
-    /// The prompt(s) to generate completions for, encoded as a string.
-    pub prompt: Option<String>,
->>>>>>> 63307d92
+
 
     /// The suffix that comes after a completion of inserted text.
     pub suffix: Option<String>,
@@ -40,16 +27,11 @@
     ///
     /// The token count of your prompt plus `max_tokens` cannot exceed the model's context length.
     /// Most models have a context length of 2048 tokens (except for the newest models, which support 4096).
-<<<<<<< HEAD
     pub max_tokens: u16,
-=======
-    pub max_tokens: Option<u16>,
->>>>>>> 63307d92
 
     /// Higher values means the model will take more risks.
     ///
     /// Try 0.9 for more creative applications, and 0 (argmax sampling) for ones with a well-defined answer.
-<<<<<<< HEAD
     pub temperature: f32,
 
     /// An alternative to sampling with temperature, called nucleus sampling, where the model considers the results of the tokens with top_p probability mass.
@@ -327,21 +309,4 @@
         //assert_ne!(resp.id(), None);
         Ok(())
     }
-=======
-    pub temperature: Option<f32>,
-
-    pub top_p: Option<f32>,
-}
-
-//impl Default for CompletionParam {
-    // fn default() -> Self {
-    //    Self { model: Model::None }
-    //}
-//}
-
-
-#[cfg(test)]
-mod tests {
-    
->>>>>>> 63307d92
 }
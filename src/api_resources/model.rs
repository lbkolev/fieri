//! List and describe the various models available in the API.
//!
//! You can refer to the Models documentation to understand what models are available and the differences between them.

use derive_getters::Getters;
use serde::{Deserialize, Serialize};

use crate::{client::Client, Result};

#[derive(Debug, Deserialize, Getters)]
pub struct ModelsResponse {
    data: Vec<ModelResponse>,
}

#[derive(Debug, Deserialize, Getters)]
pub struct ModelResponse {
    id: String,
    object: String,
    created: u64,
    owned_by: String,
    permission: Vec<Permissions>,
    root: String,
    parent: Option<String>,
}

#[derive(Debug, Deserialize, Getters)]
pub struct Permissions {
    id: String,
    object: String,
    created: u64,
    allow_create_engine: bool,
    allow_sampling: bool,
    allow_logprobs: bool,
    allow_search_indices: bool,
    allow_view: bool,
    allow_fine_tuning: bool,
    organization: String,
    group: Option<String>,
    is_blocking: bool,
}

/// Object containing the available Models offered for usage through the API.
<<<<<<< HEAD
#[derive(Debug, Serialize)]
=======
#[derive(Debug)]
>>>>>>> 63307d92
pub enum Model {
    Ada,
    Babbage,
    Curie,
    Davinci,
    TextAda001,
    TextBabbage001,
    TextCurie001,
    TextDavinci001,
    TextDavinci002,
    TextDavinci003,
    CodeCushman001,
    CodeDavinci003,
    CurieInstructBeta,
    DavinciInstructBeta,
    None,
}

impl std::fmt::Display for Model {
    fn fmt(&self, f: &mut std::fmt::Formatter<'_>) -> std::fmt::Result {
        use Model::*;

        match &self {
            Ada => write!(f, "ada"),
            Babbage => write!(f, "babbage"),
            Curie => write!(f, "curie"),
            Davinci => write!(f, "davinci"),
            TextAda001 => write!(f, "text-ada-001"),
            TextBabbage001 => write!(f, "text-babbage-001"),
            TextCurie001 => write!(f, "text-curie-001"),
            TextDavinci001 => write!(f, "text-davinci-001"),
            TextDavinci002 => write!(f, "text-davinci-002"),
            TextDavinci003 => write!(f, "text-davinci-003"),
            CodeCushman001 => write!(f, "code-cushman-001"),
            CodeDavinci003 => write!(f, "code-davinci-003"),
            CurieInstructBeta => write!(f, "curie-instruct-beta"),
            DavinciInstructBeta => write!(f, "davinci-instruct-beta"),
            None => write!(f, ""),
        }
    }
}

/// Retrieves a model instance, providing basic information about the model such as the owner and permissioning.
<<<<<<< HEAD
///
=======
/// 
>>>>>>> 63307d92
/// Example:
/// ```rust
/// use std::env;
/// use openai_rs::{
///     client::Client,
///     config::Config,
///     api_resources::model::{
///         Model,
///         retrieve_model,
///     }
/// };
<<<<<<< HEAD
///
=======
/// 
>>>>>>> 63307d92
/// #[tokio::main]
/// async fn main() -> Result<(), Box<dyn std::error::Error>> {
///     let config = Config::new(env::var("OPENAI_API_KEY")?);
///     let client = Client::new(&config);
///
///     let resp = retrieve_model(&client, Model::TextBabbage001).await?;
///     println!("{:#?}", resp);
///     Ok(())
/// }
/// ```
pub async fn retrieve_model(client: &Client<'_>, model: Model) -> Result<ModelResponse> {
    client.retrieve_model(model).await
}

/// Lists the currently available models, and provides basic information about each one.
<<<<<<< HEAD
///
=======
/// 
>>>>>>> 63307d92
/// Example:
/// ```rust
/// use std::env;
/// use openai_rs::{
///     client::Client,
///     config::Config,
///     api_resources::model::{
///         Model,
///         list_models,
///     }
/// };
<<<<<<< HEAD
///
=======
/// 
>>>>>>> 63307d92
/// #[tokio::main]
/// async fn main() -> Result<(), Box<dyn std::error::Error>> {
///     let config = Config::new(env::var("OPENAI_API_KEY")?);
///     let client = Client::new(&config);
///
///     let resp = list_models(&client).await?;
///     println!("{:#?}", resp);
///     Ok(())
/// }
/// ```
pub async fn list_models(client: &Client<'_>) -> Result<ModelsResponse> {
    client.list_models().await
}

impl<'a> Client<'a> {
    async fn list_models(&self) -> Result<ModelsResponse> {
        let resp = self
            .get::<(), ModelsResponse>("/models".to_string(), None)
            .await?;

        Ok(resp)
    }

    async fn retrieve_model(&self, model: Model) -> Result<ModelResponse> {
        let resp = self
            .get::<(), ModelResponse>(format!("/models/{model}"), None)
            .await?;

        Ok(resp)
    }
}

#[cfg(test)]
mod tests {
    use super::*;
    use crate::{client::Client, config::Config};
    use more_asserts as ma;
    use std::env;

    #[tokio::test(flavor = "multi_thread", worker_threads = 1)]
    async fn test_list_models() -> std::result::Result<(), Box<dyn std::error::Error>> {
        let config = Config::new(env::var("OPENAI_API_KEY")?);
        let client = Client::new(&config);

        let resp = retrieve_model(&client, Model::TextBabbage001).await?;

        assert_eq!(resp.root(), "text-babbage-001");
        Ok(())
    }

    #[tokio::test(flavor = "multi_thread", worker_threads = 1)]
    async fn test_retrieve_model() -> std::result::Result<(), Box<dyn std::error::Error>> {
        let config = Config::new(env::var("OPENAI_API_KEY")?);
        let client = Client::new(&config);

        let resp = list_models(&client).await?;

        ma::assert_gt!(resp.data().len(), 1);
        Ok(())
    }
}<|MERGE_RESOLUTION|>--- conflicted
+++ resolved
@@ -40,11 +40,6 @@
 }
 
 /// Object containing the available Models offered for usage through the API.
-<<<<<<< HEAD
-#[derive(Debug, Serialize)]
-=======
-#[derive(Debug)]
->>>>>>> 63307d92
 pub enum Model {
     Ada,
     Babbage,
@@ -88,11 +83,7 @@
 }
 
 /// Retrieves a model instance, providing basic information about the model such as the owner and permissioning.
-<<<<<<< HEAD
 ///
-=======
-/// 
->>>>>>> 63307d92
 /// Example:
 /// ```rust
 /// use std::env;
@@ -104,11 +95,7 @@
 ///         retrieve_model,
 ///     }
 /// };
-<<<<<<< HEAD
 ///
-=======
-/// 
->>>>>>> 63307d92
 /// #[tokio::main]
 /// async fn main() -> Result<(), Box<dyn std::error::Error>> {
 ///     let config = Config::new(env::var("OPENAI_API_KEY")?);
@@ -124,11 +111,7 @@
 }
 
 /// Lists the currently available models, and provides basic information about each one.
-<<<<<<< HEAD
 ///
-=======
-/// 
->>>>>>> 63307d92
 /// Example:
 /// ```rust
 /// use std::env;
@@ -140,11 +123,7 @@
 ///         list_models,
 ///     }
 /// };
-<<<<<<< HEAD
 ///
-=======
-/// 
->>>>>>> 63307d92
 /// #[tokio::main]
 /// async fn main() -> Result<(), Box<dyn std::error::Error>> {
 ///     let config = Config::new(env::var("OPENAI_API_KEY")?);
